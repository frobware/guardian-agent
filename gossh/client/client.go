package main

import (
	"bytes"
	"errors"
	"flag"
	"fmt"
	"io"
	"log"
	"net"
	"os"
	"os/user"
	"strings"
	"sync"
	"time"

	"github.com/dimakogan/ssh/gossh/common"
	"github.com/hashicorp/yamux"
	"golang.org/x/crypto/ssh"
)

const debugClient = false

type commandExecution struct {
	session *ssh.Session
	stdin   io.WriteCloser
	stdout  io.Reader
	stderr  io.Reader
}

func startCommand(conn *ssh.Client, cmd string) (cmdExec *commandExecution, err error) {
	cmdExec = &commandExecution{}
	// TODO(dimakogan): initial window size should be set to probably 0, to avoid large amounts
	// of data to be transfered through proxy prior to handoff.
	cmdExec.session, err = conn.NewSession()
	if err != nil {
		log.Fatalf("Failed to create session: %s", err)
	}

	cmdExec.stdin, err = cmdExec.session.StdinPipe()
	if err != nil {
		cmdExec.session.Close()
		return nil, err
	}
	cmdExec.stdout, err = cmdExec.session.StdoutPipe()
	if err != nil {
		cmdExec.session.Close()
		return nil, err
	}

	cmdExec.stderr, err = cmdExec.session.StderrPipe()
	if err != nil {
		cmdExec.session.Close()
		return nil, err
	}

	if err = cmdExec.session.Start(cmd); err != nil {
		cmdExec.session.Close()
		return nil, err
	}

	return cmdExec, nil
}

func (cmdExec *commandExecution) resume() error {
	defer cmdExec.session.Close()
	go func() {
		io.Copy(cmdExec.stdin, os.Stdin)
		cmdExec.stdin.Close()
	}()
	done := make(chan error)
	go func() {
		_, err := io.Copy(os.Stdout, cmdExec.stdout)
		done <- err
	}()
	go func() {
		_, err := io.Copy(os.Stderr, cmdExec.stderr)
		done <- err
	}()

	errExec := cmdExec.session.Wait()
	errOut1 := <-done
	errOut2 := <-done
	if errExec != nil {
		return errExec
	}
	if errOut1 != nil {
		return errOut1
	}
	return errOut2
}

type settableWriter struct {
	w  io.Writer
	mu sync.Mutex
}

func (sw *settableWriter) Write(p []byte) (n int, err error) {
	sw.mu.Lock()
	defer sw.mu.Unlock()
	if sw.w == nil {
		return 0, errors.New("Writer is closed")
	}

	return sw.w.Write(p)
}

func main() {
	log.SetFlags(log.LstdFlags | log.Lshortfile)
	curuser, err := user.Current()
	if err != nil {
		log.Fatalf("Failed to get current user: %s", err)
	}

	var port int
	flag.IntVar(&port, "p", 22, "Port to connect to on the remote host.")
	var pxAddr string
	flag.StringVar(&pxAddr, "px", "127.0.0.1", "Address for the ssh proxy.")
	var pxPort int
	flag.IntVar(&pxPort, "c", 2345, "Proxy port to connect to.")

	flag.Parse()
	if flag.NArg() < 1 {
		log.Fatalf("Usage: %s hostname", os.Args[0])
	}

	userHost := strings.Split(flag.Args()[0], "@")
	var username string
	var host string
	if len(userHost) > 1 {
		username, host = userHost[0], userHost[1]
	} else {
		username = curuser.Username
		host = userHost[0]
	}

	var cmd string
	if flag.NArg() < 2 {
		cmd = "ls -la"
	} else {
		cmd = strings.Join(flag.Args()[1:], " ")
	}

	if debugClient {
		log.Printf("Host: %s, Port: %d, User: %s\n", host, port, username)
	}

	addr := fmt.Sprintf("%s:%d", host, port)
	serverConn, err := net.Dial("tcp", addr)
	if err != nil {
		log.Printf("Failed to connect to %s:%d: %s", host, port, err)
	}
	defer serverConn.Close()

	master, err := net.Dial("tcp", fmt.Sprintf("%s:%d", pxAddr, pxPort))
	if err != nil {
		log.Printf("Failed to connect to proxy  %s:%d: %s", pxAddr, pxPort, err)
	}

	ymux, err := yamux.Client(master, nil)
	defer ymux.Close()
	control, err := ymux.Open()
	if err != nil {
		log.Printf("Failed to get control stream: %s", err)
	}
	defer control.Close()

	execReq := common.ExecutionRequestMessage{
		User:    username,
		Command: cmd,
		Server:  fmt.Sprintf("%s:%d", host, port),
	}

	execReqPacket := ssh.Marshal(execReq)
	err = common.WriteControlPacket(control, common.MsgExecutionRequest, execReqPacket)
	if err != nil {
		log.Printf("Failed to send MsgExecutionRequest to proxy\n")
		return
	}

	// Wait for response before opening data connection
	msgNum, _, err := common.ReadControlPacket(control)
	if msgNum != common.MsgExecutionApproved {
		log.Printf("Execution was denied")
		return
	}
	// Proceed with approval
	proxyData, err := ymux.Open()
	if err != nil {
		log.Printf("Failed to get data stream: %s", err)
	}
	defer proxyData.Close()

	pt, err := ymux.Open()
	if err != nil {
		log.Printf("Failed to get transport stream: %s", err)
	}
	proxyTransport := common.CustomConn{Conn: pt}
	defer proxyTransport.Close()

	sshClientConn, sshPipe := net.Pipe()

	// Initially, the SSH connection is wired to the proxy data,
	// and the server connection is wired to the proxy transport.
	sshOut := settableWriter{w: proxyData}
	proxyOut := settableWriter{w: sshPipe}
	serverOut := settableWriter{w: &proxyTransport}

	go io.Copy(&sshOut, sshPipe)
	proxyDone := make(chan error)
	go func() {
		_, err := io.Copy(&proxyOut, proxyData)
		if debugClient {
			log.Printf("Finished copying ssh data from proxy: %s", err)
		}
		proxyDone <- err
	}()

	go io.Copy(&serverOut, serverConn)
	proxyTransportDone := make(chan error)
	go func() {
		_, err := io.Copy(serverConn, &proxyTransport)
		if debugClient {
			log.Printf("Finished copying transport data from proxy")
		}
		proxyTransportDone <- err
	}()

	doHandoffOnKex := make(chan chan error, 1)
	// To be used to buffer traffic that needs to be replayed to the client
	// after the handoff (since the transport layer might deliver to the proxy
	// packets that the server has sent after msgNewKeys).
	bufferedTraffic := new(bytes.Buffer)
	kexCallback := func(err error) {
		if debugClient {
			log.Printf("KexCallback called")
		}
		var done chan error
		select {
		case done = <-doHandoffOnKex:
			break
		default:
			return
		}

		if err != nil {
			done <- err
			return
		}

		if debugClient {
			log.Printf("Starting transport rewiring")
		}

		if err = <-proxyTransportDone; err != nil {
			done <- fmt.Errorf("Proxy transport forwarding failed: %s", err)
			return
		}
		sshOut.mu.Lock()
		sshOut.w = serverConn
		sshOut.mu.Unlock()

		if err = <-proxyDone; err != nil {
			done <- fmt.Errorf("Proxy ssh data forwarding failed: %s", err)
			return
		}

		msgNum, handoffPacket, err := common.ReadControlPacket(control)
		if msgNum != common.MsgHandoffComplete {
			done <- fmt.Errorf("Unexpected msg: %d, when expecting MsgHandshakeCompleted", handoffPacket[0])
			return
		}
		handoffMsg := new(common.HandoffCompleteMessage)
		if err = ssh.Unmarshal(handoffPacket, handoffMsg); err != nil {
			done <- fmt.Errorf("Failed to unmarshal MsgHandshakeCompleted: %s", err)
			return
		}

		if debugClient {
			log.Printf("Got handoffMsg.NextTransportByte: %d", handoffMsg.NextTransportByte)
		}

		time.Sleep(500 * time.Millisecond)
		serverOut.mu.Lock()
		serverOut.w = sshPipe

		// Close the connection to the proxy
		master.Close()

		backfillLen := int(uint32(proxyTransport.BytesWritten()) - handoffMsg.NextTransportByte)
		if backfillLen < 0 {
			done <- fmt.Errorf(
				"Unexpected negative backfill len, read from server: %d, reported by proxy: %d",
				proxyTransport.BytesWritten(), handoffMsg.NextTransportByte)
			serverOut.mu.Unlock()
			return
		}
		if backfillLen == 0 {
			if debugClient {
				log.Printf("No backfill necessary")
			}
			done <- nil
			serverOut.mu.Unlock()
			return
		}
		if bufferedTraffic.Len() < backfillLen {
			done <- fmt.Errorf("Missing bytes to backfill, required: %d, available: %d", backfillLen, bufferedTraffic.Len())
			serverOut.mu.Unlock()
			return
		}
		bufferedTraffic.Next(bufferedTraffic.Len() - backfillLen)

		//sshServerConn is unbuffered so we empty the buffer in a separate goroutine to avoid a deadlock
		go func() {
			defer serverOut.mu.Unlock()
			n, err := bufferedTraffic.WriteTo(sshPipe)
			if err != nil {
				done <- fmt.Errorf("Failed to backfill traffic from server to client: %s", err)
			}
			if debugClient {
				log.Printf("Backfilled %d bytes from server to client", n)
			}
			done <- nil
		}()
	}

	addr = "127.0.0.1:222"
	config := ssh.ClientConfig{
		Config: ssh.Config{
			KexCallback: kexCallback,
		},
		HostKeyCallback:          ssh.InsecureIgnoreHostKey(),
		DeferHostKeyVerification: true,
	}

	c, chans, reqs, err := ssh.NewClientConn(sshClientConn, addr, &config)
	if err != nil {
		log.Printf("Failed to create NewClientConn:%s", err)
		return
	}

	sshClient := ssh.NewClient(c, chans, reqs)
	if sshClient == nil {
		log.Printf("Failed to connect to [%s]: %v", addr, err)
	}

	defer sshClient.Close()

	session, err := startCommand(sshClient, cmd)
	if err != nil {
		log.Printf("Failed to run command: %s", err)
		return
	}

	ok, _, err := sshClient.SendRequest(ssh.NoMoreSessionRequestName, true, nil)
	if err != nil {
		log.Printf("Failed to send %s: %s", ssh.NoMoreSessionRequestName, err)
		return
	}
	if !ok {
		log.Printf("%s request denied, continuing", ssh.NoMoreSessionRequestName)
	}

	// Uncomment this, together with running a long command (e.g., ping -c10 127.0.0.1),
	// to trigger a backfill condition.
	time.Sleep(2 * time.Second)
	handoffComplete := make(chan error, 1)
	doHandoffOnKex <- handoffComplete

<<<<<<< HEAD
	if debugClient {
		log.Printf("Initiating Handoff Key Exchange")
	}
=======
	log.Printf("Initiating Handoff Key Exchange")
	// Announce it on Control Channel
	// common.WriteControlPacket(control, common.MsgHandoffInit, []byte{})
>>>>>>> 8a3fceac

	// First start buffering traffic from the server, since packets
	// sent by ther server after msgNewKeys might need to replayed
	// to the client after the handoff.
	serverOut.mu.Lock()
	serverOut.w = io.MultiWriter(serverOut.w, bufferedTraffic)
	serverOut.mu.Unlock()

	sshClient.RequestKeyChange()
	if err = <-handoffComplete; err != nil {
		log.Printf("Handoff failed: %s", err)
		return
	}
	if debugClient {
		log.Printf("Handoff Complete")
	}

	err = session.resume()
	if err != nil {
		log.Printf("Command failed: %s", err)
	}
}
<|MERGE_RESOLUTION|>--- conflicted
+++ resolved
@@ -1,400 +1,394 @@
-package main
-
-import (
-	"bytes"
-	"errors"
-	"flag"
-	"fmt"
-	"io"
-	"log"
-	"net"
-	"os"
-	"os/user"
-	"strings"
-	"sync"
-	"time"
-
-	"github.com/dimakogan/ssh/gossh/common"
-	"github.com/hashicorp/yamux"
-	"golang.org/x/crypto/ssh"
-)
-
-const debugClient = false
-
-type commandExecution struct {
-	session *ssh.Session
-	stdin   io.WriteCloser
-	stdout  io.Reader
-	stderr  io.Reader
-}
-
-func startCommand(conn *ssh.Client, cmd string) (cmdExec *commandExecution, err error) {
-	cmdExec = &commandExecution{}
-	// TODO(dimakogan): initial window size should be set to probably 0, to avoid large amounts
-	// of data to be transfered through proxy prior to handoff.
-	cmdExec.session, err = conn.NewSession()
-	if err != nil {
-		log.Fatalf("Failed to create session: %s", err)
-	}
-
-	cmdExec.stdin, err = cmdExec.session.StdinPipe()
-	if err != nil {
-		cmdExec.session.Close()
-		return nil, err
-	}
-	cmdExec.stdout, err = cmdExec.session.StdoutPipe()
-	if err != nil {
-		cmdExec.session.Close()
-		return nil, err
-	}
-
-	cmdExec.stderr, err = cmdExec.session.StderrPipe()
-	if err != nil {
-		cmdExec.session.Close()
-		return nil, err
-	}
-
-	if err = cmdExec.session.Start(cmd); err != nil {
-		cmdExec.session.Close()
-		return nil, err
-	}
-
-	return cmdExec, nil
-}
-
-func (cmdExec *commandExecution) resume() error {
-	defer cmdExec.session.Close()
-	go func() {
-		io.Copy(cmdExec.stdin, os.Stdin)
-		cmdExec.stdin.Close()
-	}()
-	done := make(chan error)
-	go func() {
-		_, err := io.Copy(os.Stdout, cmdExec.stdout)
-		done <- err
-	}()
-	go func() {
-		_, err := io.Copy(os.Stderr, cmdExec.stderr)
-		done <- err
-	}()
-
-	errExec := cmdExec.session.Wait()
-	errOut1 := <-done
-	errOut2 := <-done
-	if errExec != nil {
-		return errExec
-	}
-	if errOut1 != nil {
-		return errOut1
-	}
-	return errOut2
-}
-
-type settableWriter struct {
-	w  io.Writer
-	mu sync.Mutex
-}
-
-func (sw *settableWriter) Write(p []byte) (n int, err error) {
-	sw.mu.Lock()
-	defer sw.mu.Unlock()
-	if sw.w == nil {
-		return 0, errors.New("Writer is closed")
-	}
-
-	return sw.w.Write(p)
-}
-
-func main() {
-	log.SetFlags(log.LstdFlags | log.Lshortfile)
-	curuser, err := user.Current()
-	if err != nil {
-		log.Fatalf("Failed to get current user: %s", err)
-	}
-
-	var port int
-	flag.IntVar(&port, "p", 22, "Port to connect to on the remote host.")
-	var pxAddr string
-	flag.StringVar(&pxAddr, "px", "127.0.0.1", "Address for the ssh proxy.")
-	var pxPort int
-	flag.IntVar(&pxPort, "c", 2345, "Proxy port to connect to.")
-
-	flag.Parse()
-	if flag.NArg() < 1 {
-		log.Fatalf("Usage: %s hostname", os.Args[0])
-	}
-
-	userHost := strings.Split(flag.Args()[0], "@")
-	var username string
-	var host string
-	if len(userHost) > 1 {
-		username, host = userHost[0], userHost[1]
-	} else {
-		username = curuser.Username
-		host = userHost[0]
-	}
-
-	var cmd string
-	if flag.NArg() < 2 {
-		cmd = "ls -la"
-	} else {
-		cmd = strings.Join(flag.Args()[1:], " ")
-	}
-
-	if debugClient {
-		log.Printf("Host: %s, Port: %d, User: %s\n", host, port, username)
-	}
-
-	addr := fmt.Sprintf("%s:%d", host, port)
-	serverConn, err := net.Dial("tcp", addr)
-	if err != nil {
-		log.Printf("Failed to connect to %s:%d: %s", host, port, err)
-	}
-	defer serverConn.Close()
-
-	master, err := net.Dial("tcp", fmt.Sprintf("%s:%d", pxAddr, pxPort))
-	if err != nil {
-		log.Printf("Failed to connect to proxy  %s:%d: %s", pxAddr, pxPort, err)
-	}
-
-	ymux, err := yamux.Client(master, nil)
-	defer ymux.Close()
-	control, err := ymux.Open()
-	if err != nil {
-		log.Printf("Failed to get control stream: %s", err)
-	}
-	defer control.Close()
-
-	execReq := common.ExecutionRequestMessage{
-		User:    username,
-		Command: cmd,
-		Server:  fmt.Sprintf("%s:%d", host, port),
-	}
-
-	execReqPacket := ssh.Marshal(execReq)
-	err = common.WriteControlPacket(control, common.MsgExecutionRequest, execReqPacket)
-	if err != nil {
-		log.Printf("Failed to send MsgExecutionRequest to proxy\n")
-		return
-	}
-
-	// Wait for response before opening data connection
-	msgNum, _, err := common.ReadControlPacket(control)
-	if msgNum != common.MsgExecutionApproved {
-		log.Printf("Execution was denied")
-		return
-	}
-	// Proceed with approval
-	proxyData, err := ymux.Open()
-	if err != nil {
-		log.Printf("Failed to get data stream: %s", err)
-	}
-	defer proxyData.Close()
-
-	pt, err := ymux.Open()
-	if err != nil {
-		log.Printf("Failed to get transport stream: %s", err)
-	}
-	proxyTransport := common.CustomConn{Conn: pt}
-	defer proxyTransport.Close()
-
-	sshClientConn, sshPipe := net.Pipe()
-
-	// Initially, the SSH connection is wired to the proxy data,
-	// and the server connection is wired to the proxy transport.
-	sshOut := settableWriter{w: proxyData}
-	proxyOut := settableWriter{w: sshPipe}
-	serverOut := settableWriter{w: &proxyTransport}
-
-	go io.Copy(&sshOut, sshPipe)
-	proxyDone := make(chan error)
-	go func() {
-		_, err := io.Copy(&proxyOut, proxyData)
-		if debugClient {
-			log.Printf("Finished copying ssh data from proxy: %s", err)
-		}
-		proxyDone <- err
-	}()
-
-	go io.Copy(&serverOut, serverConn)
-	proxyTransportDone := make(chan error)
-	go func() {
-		_, err := io.Copy(serverConn, &proxyTransport)
-		if debugClient {
-			log.Printf("Finished copying transport data from proxy")
-		}
-		proxyTransportDone <- err
-	}()
-
-	doHandoffOnKex := make(chan chan error, 1)
-	// To be used to buffer traffic that needs to be replayed to the client
-	// after the handoff (since the transport layer might deliver to the proxy
-	// packets that the server has sent after msgNewKeys).
-	bufferedTraffic := new(bytes.Buffer)
-	kexCallback := func(err error) {
-		if debugClient {
-			log.Printf("KexCallback called")
-		}
-		var done chan error
-		select {
-		case done = <-doHandoffOnKex:
-			break
-		default:
-			return
-		}
-
-		if err != nil {
-			done <- err
-			return
-		}
-
-		if debugClient {
-			log.Printf("Starting transport rewiring")
-		}
-
-		if err = <-proxyTransportDone; err != nil {
-			done <- fmt.Errorf("Proxy transport forwarding failed: %s", err)
-			return
-		}
-		sshOut.mu.Lock()
-		sshOut.w = serverConn
-		sshOut.mu.Unlock()
-
-		if err = <-proxyDone; err != nil {
-			done <- fmt.Errorf("Proxy ssh data forwarding failed: %s", err)
-			return
-		}
-
-		msgNum, handoffPacket, err := common.ReadControlPacket(control)
-		if msgNum != common.MsgHandoffComplete {
-			done <- fmt.Errorf("Unexpected msg: %d, when expecting MsgHandshakeCompleted", handoffPacket[0])
-			return
-		}
-		handoffMsg := new(common.HandoffCompleteMessage)
-		if err = ssh.Unmarshal(handoffPacket, handoffMsg); err != nil {
-			done <- fmt.Errorf("Failed to unmarshal MsgHandshakeCompleted: %s", err)
-			return
-		}
-
-		if debugClient {
-			log.Printf("Got handoffMsg.NextTransportByte: %d", handoffMsg.NextTransportByte)
-		}
-
-		time.Sleep(500 * time.Millisecond)
-		serverOut.mu.Lock()
-		serverOut.w = sshPipe
-
-		// Close the connection to the proxy
-		master.Close()
-
-		backfillLen := int(uint32(proxyTransport.BytesWritten()) - handoffMsg.NextTransportByte)
-		if backfillLen < 0 {
-			done <- fmt.Errorf(
-				"Unexpected negative backfill len, read from server: %d, reported by proxy: %d",
-				proxyTransport.BytesWritten(), handoffMsg.NextTransportByte)
-			serverOut.mu.Unlock()
-			return
-		}
-		if backfillLen == 0 {
-			if debugClient {
-				log.Printf("No backfill necessary")
-			}
-			done <- nil
-			serverOut.mu.Unlock()
-			return
-		}
-		if bufferedTraffic.Len() < backfillLen {
-			done <- fmt.Errorf("Missing bytes to backfill, required: %d, available: %d", backfillLen, bufferedTraffic.Len())
-			serverOut.mu.Unlock()
-			return
-		}
-		bufferedTraffic.Next(bufferedTraffic.Len() - backfillLen)
-
-		//sshServerConn is unbuffered so we empty the buffer in a separate goroutine to avoid a deadlock
-		go func() {
-			defer serverOut.mu.Unlock()
-			n, err := bufferedTraffic.WriteTo(sshPipe)
-			if err != nil {
-				done <- fmt.Errorf("Failed to backfill traffic from server to client: %s", err)
-			}
-			if debugClient {
-				log.Printf("Backfilled %d bytes from server to client", n)
-			}
-			done <- nil
-		}()
-	}
-
-	addr = "127.0.0.1:222"
-	config := ssh.ClientConfig{
-		Config: ssh.Config{
-			KexCallback: kexCallback,
-		},
-		HostKeyCallback:          ssh.InsecureIgnoreHostKey(),
-		DeferHostKeyVerification: true,
-	}
-
-	c, chans, reqs, err := ssh.NewClientConn(sshClientConn, addr, &config)
-	if err != nil {
-		log.Printf("Failed to create NewClientConn:%s", err)
-		return
-	}
-
-	sshClient := ssh.NewClient(c, chans, reqs)
-	if sshClient == nil {
-		log.Printf("Failed to connect to [%s]: %v", addr, err)
-	}
-
-	defer sshClient.Close()
-
-	session, err := startCommand(sshClient, cmd)
-	if err != nil {
-		log.Printf("Failed to run command: %s", err)
-		return
-	}
-
-	ok, _, err := sshClient.SendRequest(ssh.NoMoreSessionRequestName, true, nil)
-	if err != nil {
-		log.Printf("Failed to send %s: %s", ssh.NoMoreSessionRequestName, err)
-		return
-	}
-	if !ok {
-		log.Printf("%s request denied, continuing", ssh.NoMoreSessionRequestName)
-	}
-
-	// Uncomment this, together with running a long command (e.g., ping -c10 127.0.0.1),
-	// to trigger a backfill condition.
-	time.Sleep(2 * time.Second)
-	handoffComplete := make(chan error, 1)
-	doHandoffOnKex <- handoffComplete
-
-<<<<<<< HEAD
-	if debugClient {
-		log.Printf("Initiating Handoff Key Exchange")
-	}
-=======
-	log.Printf("Initiating Handoff Key Exchange")
-	// Announce it on Control Channel
-	// common.WriteControlPacket(control, common.MsgHandoffInit, []byte{})
->>>>>>> 8a3fceac
-
-	// First start buffering traffic from the server, since packets
-	// sent by ther server after msgNewKeys might need to replayed
-	// to the client after the handoff.
-	serverOut.mu.Lock()
-	serverOut.w = io.MultiWriter(serverOut.w, bufferedTraffic)
-	serverOut.mu.Unlock()
-
-	sshClient.RequestKeyChange()
-	if err = <-handoffComplete; err != nil {
-		log.Printf("Handoff failed: %s", err)
-		return
-	}
-	if debugClient {
-		log.Printf("Handoff Complete")
-	}
-
-	err = session.resume()
-	if err != nil {
-		log.Printf("Command failed: %s", err)
-	}
-}
+package main
+
+import (
+	"bytes"
+	"errors"
+	"flag"
+	"fmt"
+	"io"
+	"log"
+	"net"
+	"os"
+	"os/user"
+	"strings"
+	"sync"
+	"time"
+
+	"github.com/dimakogan/ssh/gossh/common"
+	"github.com/hashicorp/yamux"
+	"golang.org/x/crypto/ssh"
+)
+
+const debugClient = false
+
+type commandExecution struct {
+	session *ssh.Session
+	stdin   io.WriteCloser
+	stdout  io.Reader
+	stderr  io.Reader
+}
+
+func startCommand(conn *ssh.Client, cmd string) (cmdExec *commandExecution, err error) {
+	cmdExec = &commandExecution{}
+	// TODO(dimakogan): initial window size should be set to probably 0, to avoid large amounts
+	// of data to be transfered through proxy prior to handoff.
+	cmdExec.session, err = conn.NewSession()
+	if err != nil {
+		log.Fatalf("Failed to create session: %s", err)
+	}
+
+	cmdExec.stdin, err = cmdExec.session.StdinPipe()
+	if err != nil {
+		cmdExec.session.Close()
+		return nil, err
+	}
+	cmdExec.stdout, err = cmdExec.session.StdoutPipe()
+	if err != nil {
+		cmdExec.session.Close()
+		return nil, err
+	}
+
+	cmdExec.stderr, err = cmdExec.session.StderrPipe()
+	if err != nil {
+		cmdExec.session.Close()
+		return nil, err
+	}
+
+	if err = cmdExec.session.Start(cmd); err != nil {
+		cmdExec.session.Close()
+		return nil, err
+	}
+
+	return cmdExec, nil
+}
+
+func (cmdExec *commandExecution) resume() error {
+	defer cmdExec.session.Close()
+	go func() {
+		io.Copy(cmdExec.stdin, os.Stdin)
+		cmdExec.stdin.Close()
+	}()
+	done := make(chan error)
+	go func() {
+		_, err := io.Copy(os.Stdout, cmdExec.stdout)
+		done <- err
+	}()
+	go func() {
+		_, err := io.Copy(os.Stderr, cmdExec.stderr)
+		done <- err
+	}()
+
+	errExec := cmdExec.session.Wait()
+	errOut1 := <-done
+	errOut2 := <-done
+	if errExec != nil {
+		return errExec
+	}
+	if errOut1 != nil {
+		return errOut1
+	}
+	return errOut2
+}
+
+type settableWriter struct {
+	w  io.Writer
+	mu sync.Mutex
+}
+
+func (sw *settableWriter) Write(p []byte) (n int, err error) {
+	sw.mu.Lock()
+	defer sw.mu.Unlock()
+	if sw.w == nil {
+		return 0, errors.New("Writer is closed")
+	}
+
+	return sw.w.Write(p)
+}
+
+func main() {
+	log.SetFlags(log.LstdFlags | log.Lshortfile)
+	curuser, err := user.Current()
+	if err != nil {
+		log.Fatalf("Failed to get current user: %s", err)
+	}
+
+	var port int
+	flag.IntVar(&port, "p", 22, "Port to connect to on the remote host.")
+	var pxAddr string
+	flag.StringVar(&pxAddr, "px", "127.0.0.1", "Address for the ssh proxy.")
+	var pxPort int
+	flag.IntVar(&pxPort, "c", 2345, "Proxy port to connect to.")
+
+	flag.Parse()
+	if flag.NArg() < 1 {
+		log.Fatalf("Usage: %s hostname", os.Args[0])
+	}
+
+	userHost := strings.Split(flag.Args()[0], "@")
+	var username string
+	var host string
+	if len(userHost) > 1 {
+		username, host = userHost[0], userHost[1]
+	} else {
+		username = curuser.Username
+		host = userHost[0]
+	}
+
+	var cmd string
+	if flag.NArg() < 2 {
+		cmd = "ls -la"
+	} else {
+		cmd = strings.Join(flag.Args()[1:], " ")
+	}
+
+	if debugClient {
+		log.Printf("Host: %s, Port: %d, User: %s\n", host, port, username)
+	}
+
+	addr := fmt.Sprintf("%s:%d", host, port)
+	serverConn, err := net.Dial("tcp", addr)
+	if err != nil {
+		log.Printf("Failed to connect to %s:%d: %s", host, port, err)
+	}
+	defer serverConn.Close()
+
+	master, err := net.Dial("tcp", fmt.Sprintf("%s:%d", pxAddr, pxPort))
+	if err != nil {
+		log.Printf("Failed to connect to proxy  %s:%d: %s", pxAddr, pxPort, err)
+	}
+
+	ymux, err := yamux.Client(master, nil)
+	defer ymux.Close()
+	control, err := ymux.Open()
+	if err != nil {
+		log.Printf("Failed to get control stream: %s", err)
+	}
+	defer control.Close()
+
+	execReq := common.ExecutionRequestMessage{
+		User:    username,
+		Command: cmd,
+		Server:  fmt.Sprintf("%s:%d", host, port),
+	}
+
+	execReqPacket := ssh.Marshal(execReq)
+	err = common.WriteControlPacket(control, common.MsgExecutionRequest, execReqPacket)
+	if err != nil {
+		log.Printf("Failed to send MsgExecutionRequest to proxy\n")
+		return
+	}
+
+	// Wait for response before opening data connection
+	msgNum, _, err := common.ReadControlPacket(control)
+	if msgNum != common.MsgExecutionApproved {
+		log.Printf("Execution was denied")
+		return
+	}
+	// Proceed with approval
+	proxyData, err := ymux.Open()
+	if err != nil {
+		log.Printf("Failed to get data stream: %s", err)
+	}
+	defer proxyData.Close()
+
+	pt, err := ymux.Open()
+	if err != nil {
+		log.Printf("Failed to get transport stream: %s", err)
+	}
+	proxyTransport := common.CustomConn{Conn: pt}
+	defer proxyTransport.Close()
+
+	sshClientConn, sshPipe := net.Pipe()
+
+	// Initially, the SSH connection is wired to the proxy data,
+	// and the server connection is wired to the proxy transport.
+	sshOut := settableWriter{w: proxyData}
+	proxyOut := settableWriter{w: sshPipe}
+	serverOut := settableWriter{w: &proxyTransport}
+
+	go io.Copy(&sshOut, sshPipe)
+	proxyDone := make(chan error)
+	go func() {
+		_, err := io.Copy(&proxyOut, proxyData)
+		if debugClient {
+			log.Printf("Finished copying ssh data from proxy: %s", err)
+		}
+		proxyDone <- err
+	}()
+
+	go io.Copy(&serverOut, serverConn)
+	proxyTransportDone := make(chan error)
+	go func() {
+		_, err := io.Copy(serverConn, &proxyTransport)
+		if debugClient {
+			log.Printf("Finished copying transport data from proxy")
+		}
+		proxyTransportDone <- err
+	}()
+
+	doHandoffOnKex := make(chan chan error, 1)
+	// To be used to buffer traffic that needs to be replayed to the client
+	// after the handoff (since the transport layer might deliver to the proxy
+	// packets that the server has sent after msgNewKeys).
+	bufferedTraffic := new(bytes.Buffer)
+	kexCallback := func(err error) {
+		if debugClient {
+			log.Printf("KexCallback called")
+		}
+		var done chan error
+		select {
+		case done = <-doHandoffOnKex:
+			break
+		default:
+			return
+		}
+
+		if err != nil {
+			done <- err
+			return
+		}
+
+		if debugClient {
+			log.Printf("Starting transport rewiring")
+		}
+
+		if err = <-proxyTransportDone; err != nil {
+			done <- fmt.Errorf("Proxy transport forwarding failed: %s", err)
+			return
+		}
+		sshOut.mu.Lock()
+		sshOut.w = serverConn
+		sshOut.mu.Unlock()
+
+		if err = <-proxyDone; err != nil {
+			done <- fmt.Errorf("Proxy ssh data forwarding failed: %s", err)
+			return
+		}
+
+		msgNum, handoffPacket, err := common.ReadControlPacket(control)
+		if msgNum != common.MsgHandoffComplete {
+			done <- fmt.Errorf("Unexpected msg: %d, when expecting MsgHandshakeCompleted", handoffPacket[0])
+			return
+		}
+		handoffMsg := new(common.HandoffCompleteMessage)
+		if err = ssh.Unmarshal(handoffPacket, handoffMsg); err != nil {
+			done <- fmt.Errorf("Failed to unmarshal MsgHandshakeCompleted: %s", err)
+			return
+		}
+
+		if debugClient {
+			log.Printf("Got handoffMsg.NextTransportByte: %d", handoffMsg.NextTransportByte)
+		}
+
+		time.Sleep(500 * time.Millisecond)
+		serverOut.mu.Lock()
+		serverOut.w = sshPipe
+
+		// Close the connection to the proxy
+		master.Close()
+
+		backfillLen := int(uint32(proxyTransport.BytesWritten()) - handoffMsg.NextTransportByte)
+		if backfillLen < 0 {
+			done <- fmt.Errorf(
+				"Unexpected negative backfill len, read from server: %d, reported by proxy: %d",
+				proxyTransport.BytesWritten(), handoffMsg.NextTransportByte)
+			serverOut.mu.Unlock()
+			return
+		}
+		if backfillLen == 0 {
+			if debugClient {
+				log.Printf("No backfill necessary")
+			}
+			done <- nil
+			serverOut.mu.Unlock()
+			return
+		}
+		if bufferedTraffic.Len() < backfillLen {
+			done <- fmt.Errorf("Missing bytes to backfill, required: %d, available: %d", backfillLen, bufferedTraffic.Len())
+			serverOut.mu.Unlock()
+			return
+		}
+		bufferedTraffic.Next(bufferedTraffic.Len() - backfillLen)
+
+		//sshServerConn is unbuffered so we empty the buffer in a separate goroutine to avoid a deadlock
+		go func() {
+			defer serverOut.mu.Unlock()
+			n, err := bufferedTraffic.WriteTo(sshPipe)
+			if err != nil {
+				done <- fmt.Errorf("Failed to backfill traffic from server to client: %s", err)
+			}
+			if debugClient {
+				log.Printf("Backfilled %d bytes from server to client", n)
+			}
+			done <- nil
+		}()
+	}
+
+	addr = "127.0.0.1:222"
+	config := ssh.ClientConfig{
+		Config: ssh.Config{
+			KexCallback: kexCallback,
+		},
+		HostKeyCallback:          ssh.InsecureIgnoreHostKey(),
+		DeferHostKeyVerification: true,
+	}
+
+	c, chans, reqs, err := ssh.NewClientConn(sshClientConn, addr, &config)
+	if err != nil {
+		log.Printf("Failed to create NewClientConn:%s", err)
+		return
+	}
+
+	sshClient := ssh.NewClient(c, chans, reqs)
+	if sshClient == nil {
+		log.Printf("Failed to connect to [%s]: %v", addr, err)
+	}
+
+	defer sshClient.Close()
+
+	session, err := startCommand(sshClient, cmd)
+	if err != nil {
+		log.Printf("Failed to run command: %s", err)
+		return
+	}
+
+	ok, _, err := sshClient.SendRequest(ssh.NoMoreSessionRequestName, true, nil)
+	if err != nil {
+		log.Printf("Failed to send %s: %s", ssh.NoMoreSessionRequestName, err)
+		return
+	}
+	if !ok {
+		log.Printf("%s request denied, continuing", ssh.NoMoreSessionRequestName)
+	}
+
+	// Uncomment this, together with running a long command (e.g., ping -c10 127.0.0.1),
+	// to trigger a backfill condition.
+	time.Sleep(2 * time.Second)
+	handoffComplete := make(chan error, 1)
+	doHandoffOnKex <- handoffComplete
+
+	if debugClient {
+		log.Printf("Initiating Handoff Key Exchange")
+	}
+
+	// First start buffering traffic from the server, since packets
+	// sent by ther server after msgNewKeys might need to replayed
+	// to the client after the handoff.
+	serverOut.mu.Lock()
+	serverOut.w = io.MultiWriter(serverOut.w, bufferedTraffic)
+	serverOut.mu.Unlock()
+
+	sshClient.RequestKeyChange()
+	if err = <-handoffComplete; err != nil {
+		log.Printf("Handoff failed: %s", err)
+		return
+	}
+	if debugClient {
+		log.Printf("Handoff Complete")
+	}
+
+	err = session.resume()
+	if err != nil {
+		log.Printf("Command failed: %s", err)
+	}
+}